--- conflicted
+++ resolved
@@ -58,12 +58,8 @@
 		rows = append(rows, row)
 		rowsCopy = append(rowsCopy, rowCopy)
 	}
-<<<<<<< HEAD
-	return &GameBoard{squares: rows}
-=======
 	g := &GameBoard{squares: rows, squaresBackup: rowsCopy}
 	return g
->>>>>>> af631c6a
 }
 
 // Dim is the dimension of the board. It assumes the board is square.
