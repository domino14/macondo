--- conflicted
+++ resolved
@@ -124,10 +124,6 @@
 	if g.playing == pb.PlayState_GAME_OVER && g.turnnum == len(g.history.Events) {
 		addText(bts, vpadding, hpadding, "Game is over.")
 	}
-<<<<<<< HEAD
-
-	return strings.Join(append(bts, g.ToCGP()), "\n")
-=======
 	if g.playing == pb.PlayState_WAITING_FOR_FINAL_PASS {
 		addText(bts, vpadding, hpadding, "Waiting for final pass/challenge...")
 	}
@@ -137,7 +133,6 @@
 		// add it all the way at the bottom
 		bts = append(bts, g.history.Events[g.turnnum-1].Note)
 	}
-	return strings.Join(bts, "\n")
+	return strings.Join(append(bts, g.ToCGP()), "\n")
 
->>>>>>> 29f28fe8
 }