// Package movegen contains all the move-generating functions. It makes
// heavy use of the GADDAG.
// Implementation notes:
// - Is the specification in the paper a bit buggy? Basically, if I assume
// an anchor is the leftmost tile of a word, the way the algorithm works,
// it will create words blindly. For example, if I have a word FIRE on the
// board, and I have the letter E on my rack, and I specify F as the anchor,
// it will create the word EF! (Ignoring the fact that IRE is on the board)
// You can see this by just stepping through the algorithm.
// It seems that anchors can only be on the rightmost tile of a word
package movegen

import (
	"sort"

	"github.com/domino14/macondo/alphabet"
	"github.com/domino14/macondo/board"
	"github.com/domino14/macondo/gaddag"
	"github.com/domino14/macondo/game"
	"github.com/domino14/macondo/move"
	"github.com/domino14/macondo/strategy"
)

type SortBy int

const (
	SortByScore SortBy = iota
	SortByNone
)

// MoveGenerator is a generic interface for generating moves.
type MoveGenerator interface {
	GenAll(rack *alphabet.Rack, addExchange bool) []*move.Move
	SetSortingParameter(s SortBy)
	Plays() []*move.Move
	SetPlayRecorder(pf PlayRecorderFunc)
	SetStrategizer(st strategy.Strategizer)
}

// GordonGenerator is the main move generation struct. It implements
// Steven A. Gordon's algorithm from his paper "A faster Scrabble Move Generation
// Algorithm"
type GordonGenerator struct {
	// curRow is the current row for which we are generating moves. Note
	// that we are always thinking in terms of rows, and columns are the
	// current anchor column. In order to generate vertical moves, we just
	// transpose the `board`.
	curRowIdx     int
	curAnchorCol  int
	lastAnchorCol int

	vertical bool // Are we generating moves vertically or not?

	tilesPlayed        int
	plays              []*move.Move
	numPossibleLetters int
	sortingParameter   SortBy

	// These are pointers to the actual structures in `game`. They are
	// duplicated here to speed up the algorithm, since we access them
	// so frequently (yes it makes a difference)
	gaddag *gaddag.SimpleGaddag
	board  *board.GameBoard
	// Used for scoring:
	letterDistribution *alphabet.LetterDistribution

	// Used for play-finding without allocation
	strip         []alphabet.MachineLetter
	exchangestrip []alphabet.MachineLetter
	leavestrip    []alphabet.MachineLetter

	playRecorder PlayRecorderFunc
	strategizer  strategy.Strategizer

	// used for play recorder:
	winner      *move.Move
	placeholder *move.Move
	game        *game.Game
}

// NewGordonGenerator returns a Gordon move generator.
func NewGordonGenerator(gd *gaddag.SimpleGaddag, board *board.GameBoard,
	ld *alphabet.LetterDistribution) *GordonGenerator {

	gen := &GordonGenerator{
		gaddag:             gd,
		board:              board,
		numPossibleLetters: int(gd.GetAlphabet().NumLetters()),
		sortingParameter:   SortByScore,
		letterDistribution: ld,
		strip:              make([]alphabet.MachineLetter, board.Dim()),
		exchangestrip:      make([]alphabet.MachineLetter, 7), // max rack size. can make a parameter later.
		leavestrip:         make([]alphabet.MachineLetter, 7),
		playRecorder:       AllPlaysRecorder,
		winner:             new(move.Move),
		placeholder:        new(move.Move),
	}
	return gen
}

// SetSortingParameter tells the play sorter to sort by score, equity, or
// perhaps other things. This is useful for the endgame solver, which does
// not care about equity.
func (gen *GordonGenerator) SetSortingParameter(s SortBy) {
	gen.sortingParameter = s
}

func (gen *GordonGenerator) SetPlayRecorder(pr PlayRecorderFunc) {
	gen.playRecorder = pr
}

func (gen *GordonGenerator) SetStrategizer(st strategy.Strategizer) {
	gen.strategizer = st
}

func (gen *GordonGenerator) SetGame(g *game.Game) {
	gen.game = g
}

// GenAll generates all moves on the board. It assumes anchors have already
// been updated, as well as cross-sets / cross-scores.
func (gen *GordonGenerator) GenAll(rack *alphabet.Rack, addExchange bool) []*move.Move {
	gen.winner.SetEmpty()

	gen.plays = gen.plays[:0]

	orientations := [2]board.BoardDirection{
		board.HorizontalDirection, board.VerticalDirection}

	// Once for each orientation
	for idx, dir := range orientations {
		gen.vertical = idx%2 != 0
		gen.genByOrientation(rack, dir)
		gen.board.Transpose()
	}

	// Only add a pass move if nothing else is possible. Note: in endgames,
	// we will have to add a pass move another way (if it's a strategic pass).
	// Probably in the endgame package.
	if len(gen.plays) == 0 {
		tilesOnRack := rack.TilesOn()
		passMove := move.NewPassMove(tilesOnRack, rack.Alphabet())
		gen.plays = append(gen.plays, passMove)
	} else if len(gen.plays) > 1 {
		switch gen.sortingParameter {
		case SortByScore:
			sort.Slice(gen.plays, func(i, j int) bool {
				return gen.plays[i].Score() > gen.plays[j].Score()
			})
		case SortByNone:
			// Do not sort the plays. It is assumed that we will sort plays
			// elsewhere (for example, a dedicated endgame engine)
			break
		}
	}
	if addExchange {
		gen.generateExchangeMoves(rack, 0, 0)
	}
<<<<<<< HEAD

	switch gen.sortingParameter {
	case SortByScore:
		sort.Slice(gen.plays, func(i, j int) bool {
			return gen.plays[i].Score() > gen.plays[j].Score()
		})
	case SortByNone:
		// Do not sort the plays. It is assumed that we will sort plays
		// elsewhere (for example, a dedicated endgame engine)
		break
	}
	return gen.plays
=======
>>>>>>> adf0092b
}

func (gen *GordonGenerator) genByOrientation(rack *alphabet.Rack, dir board.BoardDirection) {
	dim := gen.board.Dim()

	for row := 0; row < dim; row++ {
		gen.curRowIdx = row
		// A bit of a hack. Set this to a large number at the beginning of
		// every loop
		gen.lastAnchorCol = 100
		for col := 0; col < dim; col++ {
			if gen.board.IsAnchor(row, col, dir) {
				gen.curAnchorCol = col
				gen.recursiveGen(col, rack, gen.gaddag.GetRootNodeIndex(), col, col, !gen.vertical)
				gen.lastAnchorCol = col
			}
		}
	}
}

// recursiveGen is an implementation of the Gordon Gen function.
func (gen *GordonGenerator) recursiveGen(col int, rack *alphabet.Rack,
	nodeIdx uint32, leftstrip, rightstrip int, uniquePlay bool) {

	var csDirection board.BoardDirection
	// If a letter L is already on this square, then goOn...
	// curSquare := gen.board.GetSquare(gen.curRowIdx, col)
	curLetter := gen.board.GetLetter(gen.curRowIdx, col)

	if gen.vertical {
		csDirection = board.HorizontalDirection
	} else {
		csDirection = board.VerticalDirection
	}
	crossSet := gen.board.GetCrossSet(gen.curRowIdx, col, csDirection)

	if curLetter != alphabet.EmptySquareMarker {
		nnIdx := gen.gaddag.NextNodeIdx(nodeIdx, curLetter.Unblank())
		gen.goOn(col, curLetter, rack, nnIdx, nodeIdx, leftstrip, rightstrip, uniquePlay)

	} else if !rack.Empty() {
		for ml := alphabet.MachineLetter(0); ml < alphabet.MachineLetter(gen.numPossibleLetters); ml++ {
			if rack.LetArr[ml] == 0 {
				continue
			}
			if crossSet.Allowed(ml) {
				nnIdx := gen.gaddag.NextNodeIdx(nodeIdx, ml)
				rack.Take(ml)
				gen.tilesPlayed++
				gen.goOn(col, ml, rack, nnIdx, nodeIdx, leftstrip, rightstrip, uniquePlay)
				rack.Add(ml)
				gen.tilesPlayed--
			}

		}

		if rack.LetArr[alphabet.BlankMachineLetter] > 0 {
			// It's a blank. Loop only through letters in the cross-set.
			for i := 0; i < gen.numPossibleLetters; i++ {
				if crossSet.Allowed(alphabet.MachineLetter(i)) {
					nnIdx := gen.gaddag.NextNodeIdx(nodeIdx, alphabet.MachineLetter(i))
					rack.Take(alphabet.BlankMachineLetter)
					gen.tilesPlayed++
					gen.goOn(col, alphabet.MachineLetter(i).Blank(), rack, nnIdx, nodeIdx, leftstrip, rightstrip, uniquePlay)
					rack.Add(alphabet.BlankMachineLetter)
					gen.tilesPlayed--
				}
			}
		}

	}
}

// goOn is an implementation of the Gordon GoOn function.
func (gen *GordonGenerator) goOn(curCol int, L alphabet.MachineLetter,
	rack *alphabet.Rack, newNodeIdx uint32, oldNodeIdx uint32,
	leftstrip, rightstrip int, uniquePlay bool) {

	if curCol <= gen.curAnchorCol {
		if gen.board.HasLetter(gen.curRowIdx, curCol) {
			gen.strip[curCol] = alphabet.PlayedThroughMarker
		} else {
			gen.strip[curCol] = L
			if gen.vertical && gen.board.GetCrossSet(gen.curRowIdx, curCol, board.HorizontalDirection) == board.TrivialCrossSet {
				// If the horizontal direction is the trivial cross-set, this means
				// that there are no letters perpendicular to where we just placed
				// this letter. So any play we generate here should be unique.
				// We use this to avoid generating duplicates of single-tile plays.
				uniquePlay = true
			}
		}
		leftstrip = curCol

		// if L on OldArc and no letter directly left, then record play.
		noLetterDirectlyLeft := curCol == 0 ||
			!gen.board.HasLetter(gen.curRowIdx, curCol-1)

		// Check to see if there is a letter directly to the left.
		if gen.gaddag.InLetterSet(L, oldNodeIdx) && noLetterDirectlyLeft && gen.tilesPlayed > 0 {
			// Only record the play if it is unique:
			// if 1 tile has been played, there should be no letters in the across
			// direction (otherwise the cross-set is not trivial)
			if uniquePlay || gen.tilesPlayed > 1 {
				gen.playRecorder(gen, rack, leftstrip, rightstrip, move.MoveTypePlay)
			}
		}
		if newNodeIdx == 0 {
			return
		}
		// Keep generating prefixes if there is room to the left, and don't
		// revisit an anchor we just saw.
		// This seems to work because we always shift direction afterwards, so we're
		// only looking at the first of a consecutive set of anchors going backwards,
		// and then always looking forward from then on.
		if curCol > 0 && curCol-1 != gen.lastAnchorCol {
			gen.recursiveGen(curCol-1, rack, newNodeIdx, leftstrip, rightstrip, uniquePlay)
		}
		// Then shift direction.
		// Get the index of the SeparationToken
		separationNodeIdx := gen.gaddag.NextNodeIdx(newNodeIdx, alphabet.SeparationMachineLetter)
		// Check for no letter directly left AND room to the right (of the anchor
		// square)
		if separationNodeIdx != 0 && noLetterDirectlyLeft && gen.curAnchorCol < gen.board.Dim()-1 {
			gen.recursiveGen(gen.curAnchorCol+1, rack, separationNodeIdx, leftstrip, rightstrip, uniquePlay)
		}

	} else {
		if gen.board.HasLetter(gen.curRowIdx, curCol) {
			gen.strip[curCol] = alphabet.PlayedThroughMarker
		} else {
			gen.strip[curCol] = L
			if gen.vertical && gen.board.GetCrossSet(gen.curRowIdx, curCol, board.HorizontalDirection) == board.TrivialCrossSet {
				// see explanation above.
				uniquePlay = true
			}
		}
		rightstrip = curCol

		noLetterDirectlyRight := curCol == gen.board.Dim()-1 ||
			!gen.board.HasLetter(gen.curRowIdx, curCol+1)
		if gen.gaddag.InLetterSet(L, oldNodeIdx) && noLetterDirectlyRight && gen.tilesPlayed > 0 {
			if uniquePlay || gen.tilesPlayed > 1 {
				gen.playRecorder(gen, rack, leftstrip, rightstrip, move.MoveTypePlay)
			}
		}
		if newNodeIdx != 0 && curCol < gen.board.Dim()-1 {
			// There is room to the right
			gen.recursiveGen(curCol+1, rack, newNodeIdx, leftstrip, rightstrip, uniquePlay)
		}
	}
}

func (gen *GordonGenerator) crossDirection() board.BoardDirection {
	if gen.vertical {
		return board.HorizontalDirection
	}
	return board.VerticalDirection
}

func (gen *GordonGenerator) scoreMove(word alphabet.MachineWord, row, col, tilesPlayed int) int {

	return gen.board.ScoreWord(word, row, col, tilesPlayed, gen.crossDirection(), gen.letterDistribution)
}

// Plays returns the generator's generated plays.
func (gen *GordonGenerator) Plays() []*move.Move {
	return gen.plays
}

// zero-allocation generation of exchange moves without duplicates:
func (gen *GordonGenerator) generateExchangeMoves(rack *alphabet.Rack, ml alphabet.MachineLetter, stripidx int) {

	// magic function written by @andy-k
	for int(ml) < len(rack.LetArr) && rack.LetArr[ml] == 0 {
		ml++
	}
	if int(ml) == len(rack.LetArr) {
		gen.playRecorder(gen, rack, 0, stripidx, move.MoveTypeExchange)
	} else {
		gen.generateExchangeMoves(rack, ml+1, stripidx)
		numthis := rack.LetArr[ml]
		for i := 0; i < numthis; i++ {
			gen.exchangestrip[stripidx] = ml
			stripidx += 1
			rack.Take(ml)
			gen.generateExchangeMoves(rack, ml+1, stripidx)
		}
		for i := 0; i < numthis; i++ {
			rack.Add(ml)
		}
	}
}<|MERGE_RESOLUTION|>--- conflicted
+++ resolved
@@ -156,21 +156,7 @@
 	if addExchange {
 		gen.generateExchangeMoves(rack, 0, 0)
 	}
-<<<<<<< HEAD
-
-	switch gen.sortingParameter {
-	case SortByScore:
-		sort.Slice(gen.plays, func(i, j int) bool {
-			return gen.plays[i].Score() > gen.plays[j].Score()
-		})
-	case SortByNone:
-		// Do not sort the plays. It is assumed that we will sort plays
-		// elsewhere (for example, a dedicated endgame engine)
-		break
-	}
-	return gen.plays
-=======
->>>>>>> adf0092b
+  return gen.plays
 }
 
 func (gen *GordonGenerator) genByOrientation(rack *alphabet.Rack, dir board.BoardDirection) {
